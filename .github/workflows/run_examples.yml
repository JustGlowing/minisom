--- conflicted
+++ resolved
@@ -32,11 +32,7 @@
         pytest --nbval-lax examples/Clustering.ipynb
         pytest --nbval-lax examples/Classification.ipynb
         pytest --nbval-lax examples/ColorQuantization.ipynb
-<<<<<<< HEAD
         pytest --nbval-lax examples/ColorSpaceMapping.ipynb
-        pytest --nbval-lax examples/TravellingSalesmanProblem.ipynb
-        pytest --nbval-lax examples/HexagonalTopology.ipynb
-=======
         pytest --nbval-lax examples/OutliersDetection.ipynb
         pytest --nbval-lax examples/TravellingSalesmanProblem.ipynb
->>>>>>> 322cb8a0
+        pytest --nbval-lax examples/HexagonalTopology.ipynb